# Copyright 2016 alexggmatthews, James Hensman
#
# Licensed under the Apache License, Version 2.0 (the "License");
# you may not use this file except in compliance with the License.
# You may obtain a copy of the License at
#
# http://www.apache.org/licenses/LICENSE-2.0
#
# Unless required by applicable law or agreed to in writing, software
# distributed under the License is distributed on an "AS IS" BASIS,
# WITHOUT WARRANTIES OR CONDITIONS OF ANY KIND, either express or implied.
# See the License for the specific language governing permissions and
# limitations under the License.

# flake8: noqa

from . import (conditionals, expectations, features, kernels, likelihoods, logdensities, models, optimizers,
<<<<<<< HEAD
               probability_distributions, util)
from ._version import __version__
from .base import Parameter, positive, triangular, print_summary, get_component_variables
from .util import default_float, default_jitter
=======
               probability_distributions, utilities)
from .base import Parameter, positive, triangular
from .utilities.defaults import default_float, default_jitter


__version__ = "1.9.999"
>>>>>>> ae19ac80
<|MERGE_RESOLUTION|>--- conflicted
+++ resolved
@@ -15,16 +15,9 @@
 # flake8: noqa
 
 from . import (conditionals, expectations, features, kernels, likelihoods, logdensities, models, optimizers,
-<<<<<<< HEAD
-               probability_distributions, util)
-from ._version import __version__
-from .base import Parameter, positive, triangular, print_summary, get_component_variables
-from .util import default_float, default_jitter
-=======
                probability_distributions, utilities)
 from .base import Parameter, positive, triangular
 from .utilities.defaults import default_float, default_jitter
 
 
-__version__ = "1.9.999"
->>>>>>> ae19ac80
+__version__ = "1.9.999"