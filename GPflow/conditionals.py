--- conflicted
+++ resolved
@@ -1,9 +1,4 @@
-<<<<<<< HEAD
-from tf_hacks import eye
-=======
-import numpy as np
 from .tf_hacks import eye
->>>>>>> 9d770b04
 import tensorflow as tf
 
 
@@ -30,7 +25,6 @@
     We assume K independent GPs, represented by the columns of f (and the
     last ax of q_sqrt).
 
-<<<<<<< HEAD
      - Xnew is a data matrix, size N x D
      - X are data points, size M x D
      - kern is a GPflow kernel
@@ -41,16 +35,6 @@
        matrices, size M x K or M x M x K
      - whiten (optional) is a boolean: whether to whiten the representation
        as described above.
-=======
-    Xnew is a data matrix, size N x D
-    X are data points, size M x D
-    kern is a GPflow kernel
-    f is a data matrix, M x K, represensting the function values at X.
-    num_columns is an interger number of columns in the f matrix (must match q_sqrt's last dimension)
-    (optional) q_sqrt is a matrix of standard-deviations or Cholesky matrices, size M x K or M x M x K
-    (optional) whiten is a boolean: whether to whiten the representation as described above.
->>>>>>> 9d770b04
-
 
     These functions are now considered deprecated, subsumed into this one:
         gp_predict
@@ -81,35 +65,21 @@
     if not whiten:
         A = tf.matrix_triangular_solve(tf.transpose(Lm), A, lower=False)
 
-<<<<<<< HEAD
     # construct the conditional mean
-=======
-    #construct the conditional mean
->>>>>>> 9d770b04
     fmean = tf.matmul(tf.transpose(A), f)
 
     # add extra projected variance from q(f) if needed
     if q_sqrt is not None:
         projected_var = []
         for d in range(num_columns):
-<<<<<<< HEAD
             if q_sqrt.get_shape().ndims == 2:
                 LTA = A * q_sqrt[:, d:d + 1]
             elif q_sqrt.get_shape().ndims == 3:
-                L = tf.user_ops.triangle(q_sqrt[:, :, d], 'lower')
+                L = tf.batch_matrix_band_part(q_sqrt[:, :, d], -1, 0)
                 LTA = tf.matmul(tf.transpose(L), A)
             else:  # pragma no cover
                 raise ValueError("Bad dimension for q_sqrt: %s" %
                                  str(q_sqrt.get_shape().ndims))
-=======
-            if q_sqrt.get_shape().ndims==2:
-                LTA = A*q_sqrt[:,d:d+1]
-            elif q_sqrt.get_shape().ndims==3:
-                L = tf.batch_matrix_band_part(q_sqrt[:,:,d], -1, 0)
-                LTA = tf.matmul(tf.transpose(L), A)
-            else: # pragma no cover
-                raise ValueError("Bad dimension for q_sqrt: %s"%str(q_sqrt.get_shape().ndims))
->>>>>>> 9d770b04
             if full_cov:
                 projected_var.append(tf.matmul(tf.transpose(LTA), LTA))
             else:
@@ -136,7 +106,6 @@
     return conditional(Xnew, X, kern, q_mu, num_columns=num_columns,
                        full_cov=full_cov, q_sqrt=q_sqrt, whiten=False)
 
-<<<<<<< HEAD
 
 def gaussian_gp_predict_whitened(Xnew, X, kern, q_mu, q_sqrt, num_columns,
                                  full_cov=False):
@@ -150,9 +119,4 @@
     warnings.warn('gp_predict is deprecated: use conditonal(...) instead',
                   DeprecationWarning)
     return conditional(Xnew, X, kern, V, num_columns=1,
-                       full_cov=full_cov, q_sqrt=None, whiten=True)
-=======
-def gp_predict_whitened(Xnew, X, kern, V, full_cov=False):
-    warnings.warn('gp_predict is deprecated: use conditonal(...) instead', DeprecationWarning)
-    return conditional(Xnew, X, kern, V, num_columns=1, full_cov=full_cov, q_sqrt=None, whiten=True)
->>>>>>> 9d770b04
+                       full_cov=full_cov, q_sqrt=None, whiten=True)