import tensorflow as tf
from .tf_hacks import eye


def gauss_kl_white(q_mu, q_sqrt, num_latent):
    """
    Compute the KL divergence from

          q(x) = N(q_mu, q_sqrt^2)
    to
          p(x) = N(0, I)

    We assume num_latent independent distributions, given by the columns of
    q_mu and the last dimension of q_sqrt.

    q_mu is a matrix, each column contains a mean

    q_sqrt is a 3D tensor, each matrix within is a lower triangular square-root
        matrix of the covariance.

    num_latent is an integer: the number of independent distributions (equal to
        the columns of q_mu andthe last dim of q_sqrt).
    """
    KL = 0.5 * tf.reduce_sum(tf.square(q_mu))  # Mahalanobis term
    KL += -0.5 * tf.cast(tf.shape(q_sqrt)[0] * num_latent, tf.float64)
    for d in range(num_latent):
<<<<<<< HEAD
        Lq = tf.user_ops.triangle(q_sqrt[:, :, d], 'lower')
        # Log determinant of q covariance:
        KL -= 0.5 * tf.reduce_sum(tf.log(tf.square(tf.user_ops.get_diag(Lq))))
        KL += 0.5 * tf.reduce_sum(tf.square(Lq))  # Trace term.
=======
        Lq = tf.batch_matrix_band_part(q_sqrt[:,:,d], -1, 0)
        KL -= 0.5*tf.reduce_sum(tf.log(tf.square(tf.diag_part(Lq)))) #Log determinant of q covariance.
        KL +=  0.5*tf.reduce_sum(tf.square(Lq))  #Trace term.
>>>>>>> 9d770b04
    return KL


def gauss_kl_white_diag(q_mu, q_sqrt, num_latent):
    """
    Compute the KL divergence from

          q(x) = N(q_mu, q_sqrt^2)
    to
          p(x) = N(0, I)

    We assume num_latent independent distributions, given by the columns of
    q_mu and q_sqrt

    q_mu is a matrix, each column contains a mean

    q_sqrt is a matrix, each columnt represents the diagonal of a square-root
        matrix of the covariance.

    num_latent is an integer: the number of independent distributions (equal to
        the columns of q_mu and q_sqrt).
    """

    KL = 0.5 * tf.reduce_sum(tf.square(q_mu))  # Mahalanobis term
    KL += -0.5 * tf.cast(tf.shape(q_sqrt)[0] * num_latent, tf.float64)
    KL += -0.5 * tf.reduce_sum(tf.log(tf.square(q_sqrt)))  # Log-det of q-cov
    KL += 0.5 * tf.reduce_sum(tf.square(q_sqrt))  # Trace term
    return KL


def gauss_kl_diag(q_mu, q_sqrt, K,  num_latent):
    """
    Compute the KL divergence from

          q(x) = N(q_mu, q_sqrt^2)
    to
          p(x) = N(0, K)

    We assume num_latent independent distributions, given by the columns of
    q_mu and q_sqrt.

    q_mu is a matrix, each column contains a mean

    q_sqrt is a matrix, each columnt represents the diagonal of a square-root
        matrix of the covariance of q.

    K is a positive definite matrix: the covariance of p.

    num_latent is an integer: the number of independent distributions (equal to
        the columns of q_mu and q_sqrt).
    """
    L = tf.cholesky(K)
    alpha = tf.matrix_triangular_solve(L, q_mu, lower=True)
<<<<<<< HEAD
    KL = 0.5 * tf.reduce_sum(tf.square(alpha))  # Mahalanobis term.
    KL += num_latent * 0.5 * tf.reduce_sum(
        tf.log(tf.square(tf.user_ops.get_diag(L))))  # Prior log-det term.
    KL += -0.5 * tf.cast(tf.shape(q_sqrt)[0] * num_latent, tf.float64)
    KL += -0.5 * tf.reduce_sum(tf.log(tf.square(q_sqrt)))  # Log-det of q-cov
    L_inv = tf.matrix_triangular_solve(L, eye(tf.shape(L)[0]), lower=True)
    K_inv = tf.matrix_triangular_solve(tf.transpose(L), L_inv, lower=False)
    KL += 0.5 * tf.reduce_sum(tf.expand_dims(tf.user_ops.get_diag(K_inv), 1)
                              * tf.square(q_sqrt))  # Trace term.
=======
    KL = 0.5*tf.reduce_sum(tf.square(alpha)) #Mahalanobis term.
    KL += num_latent * 0.5*tf.reduce_sum(tf.log(tf.square(tf.diag_part(L) ))) #Prior log determinant term.
    KL += -0.5*tf.cast(tf.shape(q_sqrt)[0]*num_latent, tf.float64) #Constant term.
    KL += -0.5*tf.reduce_sum(tf.log(tf.square(q_sqrt))) #Log determinant of q covariance. 
    L_inv = tf.matrix_triangular_solve(L, eye(tf.shape(L)[0]), lower=True)
    K_inv = tf.matrix_triangular_solve(tf.transpose(L), L_inv, lower=False)
    KL += 0.5 * tf.reduce_sum(tf.expand_dims(tf.diag_part(K_inv), 1) * tf.square(q_sqrt)) #Trace term.
>>>>>>> 9d770b04
    return KL


def gauss_kl(q_mu, q_sqrt, K, num_latent):
    """
    Compute the KL divergence from

          q(x) = N(q_mu, q_sqrt^2)
    to
          p(x) = N(0, K)

    We assume num_latent independent distributions, given by the columns of
    q_mu and the last dimension of q_sqrt.

    q_mu is a matrix, each column contains a mean.

    q_sqrt is a 3D tensor, each matrix within is a lower triangular square-root
        matrix of the covariance of q.

    K is a positive definite matrix: the covariance of p.

    num_latent is an integer: the number of independent distributions (equal to
        the columns of q_mu andthe last dim of q_sqrt).
    """
    L = tf.cholesky(K)
    alpha = tf.matrix_triangular_solve(L, q_mu, lower=True)
<<<<<<< HEAD
    KL = 0.5 * tf.reduce_sum(tf.square(alpha))  # Mahalanobis term.
    KL += num_latent * 0.5 * tf.reduce_sum(
        tf.log(tf.square(tf.user_ops.get_diag(L))))  # Prior log-det term.
    KL += -0.5 * tf.cast(tf.shape(q_sqrt)[0] * num_latent, tf.float64)
    for d in range(num_latent):
        Lq = tf.user_ops.triangle(q_sqrt[:, :, d], 'lower')
        KL += -0.5 * tf.reduce_sum(tf.log(tf.square(tf.user_ops.get_diag(Lq))))
=======
    KL = 0.5*tf.reduce_sum(tf.square(alpha)) #Mahalanobis term.
    KL += num_latent * 0.5*tf.reduce_sum(tf.log(tf.square(tf.diag_part(L) ))) #Prior log determinant term.
    KL += -0.5*tf.cast(tf.shape(q_sqrt)[0]*num_latent, tf.float64) #Constant term.
    for d in range(num_latent):
        Lq = tf.batch_matrix_band_part(q_sqrt[:,:,d], -1, 0)
        KL+= -0.5*tf.reduce_sum(tf.log(tf.square(tf.diag_part(Lq)))) #Log determinant of q covariance. 
>>>>>>> 9d770b04
        LiLq = tf.matrix_triangular_solve(L, Lq, lower=True)
        KL += 0.5 * tf.reduce_sum(tf.square(LiLq))  # Trace term
    return KL<|MERGE_RESOLUTION|>--- conflicted
+++ resolved
@@ -24,16 +24,10 @@
     KL = 0.5 * tf.reduce_sum(tf.square(q_mu))  # Mahalanobis term
     KL += -0.5 * tf.cast(tf.shape(q_sqrt)[0] * num_latent, tf.float64)
     for d in range(num_latent):
-<<<<<<< HEAD
-        Lq = tf.user_ops.triangle(q_sqrt[:, :, d], 'lower')
+        Lq = tf.batch_matrix_band_part(q_sqrt[:, :, d], -1, 0)
         # Log determinant of q covariance:
-        KL -= 0.5 * tf.reduce_sum(tf.log(tf.square(tf.user_ops.get_diag(Lq))))
+        KL -= 0.5 * tf.reduce_sum(tf.log(tf.square(tf.diag_part(Lq))))
         KL += 0.5 * tf.reduce_sum(tf.square(Lq))  # Trace term.
-=======
-        Lq = tf.batch_matrix_band_part(q_sqrt[:,:,d], -1, 0)
-        KL -= 0.5*tf.reduce_sum(tf.log(tf.square(tf.diag_part(Lq)))) #Log determinant of q covariance.
-        KL +=  0.5*tf.reduce_sum(tf.square(Lq))  #Trace term.
->>>>>>> 9d770b04
     return KL
 
 
@@ -87,25 +81,15 @@
     """
     L = tf.cholesky(K)
     alpha = tf.matrix_triangular_solve(L, q_mu, lower=True)
-<<<<<<< HEAD
     KL = 0.5 * tf.reduce_sum(tf.square(alpha))  # Mahalanobis term.
     KL += num_latent * 0.5 * tf.reduce_sum(
-        tf.log(tf.square(tf.user_ops.get_diag(L))))  # Prior log-det term.
+        tf.log(tf.square(tf.diag_part(L))))  # Prior log-det term.
     KL += -0.5 * tf.cast(tf.shape(q_sqrt)[0] * num_latent, tf.float64)
     KL += -0.5 * tf.reduce_sum(tf.log(tf.square(q_sqrt)))  # Log-det of q-cov
     L_inv = tf.matrix_triangular_solve(L, eye(tf.shape(L)[0]), lower=True)
     K_inv = tf.matrix_triangular_solve(tf.transpose(L), L_inv, lower=False)
-    KL += 0.5 * tf.reduce_sum(tf.expand_dims(tf.user_ops.get_diag(K_inv), 1)
+    KL += 0.5 * tf.reduce_sum(tf.expand_dims(tf.diag_part(K_inv), 1)
                               * tf.square(q_sqrt))  # Trace term.
-=======
-    KL = 0.5*tf.reduce_sum(tf.square(alpha)) #Mahalanobis term.
-    KL += num_latent * 0.5*tf.reduce_sum(tf.log(tf.square(tf.diag_part(L) ))) #Prior log determinant term.
-    KL += -0.5*tf.cast(tf.shape(q_sqrt)[0]*num_latent, tf.float64) #Constant term.
-    KL += -0.5*tf.reduce_sum(tf.log(tf.square(q_sqrt))) #Log determinant of q covariance. 
-    L_inv = tf.matrix_triangular_solve(L, eye(tf.shape(L)[0]), lower=True)
-    K_inv = tf.matrix_triangular_solve(tf.transpose(L), L_inv, lower=False)
-    KL += 0.5 * tf.reduce_sum(tf.expand_dims(tf.diag_part(K_inv), 1) * tf.square(q_sqrt)) #Trace term.
->>>>>>> 9d770b04
     return KL
 
 
@@ -132,22 +116,14 @@
     """
     L = tf.cholesky(K)
     alpha = tf.matrix_triangular_solve(L, q_mu, lower=True)
-<<<<<<< HEAD
     KL = 0.5 * tf.reduce_sum(tf.square(alpha))  # Mahalanobis term.
     KL += num_latent * 0.5 * tf.reduce_sum(
-        tf.log(tf.square(tf.user_ops.get_diag(L))))  # Prior log-det term.
+        tf.log(tf.square(tf.diag_part(L))))  # Prior log-det term.
     KL += -0.5 * tf.cast(tf.shape(q_sqrt)[0] * num_latent, tf.float64)
     for d in range(num_latent):
-        Lq = tf.user_ops.triangle(q_sqrt[:, :, d], 'lower')
-        KL += -0.5 * tf.reduce_sum(tf.log(tf.square(tf.user_ops.get_diag(Lq))))
-=======
-    KL = 0.5*tf.reduce_sum(tf.square(alpha)) #Mahalanobis term.
-    KL += num_latent * 0.5*tf.reduce_sum(tf.log(tf.square(tf.diag_part(L) ))) #Prior log determinant term.
-    KL += -0.5*tf.cast(tf.shape(q_sqrt)[0]*num_latent, tf.float64) #Constant term.
-    for d in range(num_latent):
-        Lq = tf.batch_matrix_band_part(q_sqrt[:,:,d], -1, 0)
-        KL+= -0.5*tf.reduce_sum(tf.log(tf.square(tf.diag_part(Lq)))) #Log determinant of q covariance. 
->>>>>>> 9d770b04
+        Lq = tf.batch_matrix_band_part(q_sqrt[:, :, d], -1, 0)
+        # Log determinant of q covariance: 
+        KL += -0.5*tf.reduce_sum(tf.log(tf.square(tf.diag_part(Lq))))
         LiLq = tf.matrix_triangular_solve(L, Lq, lower=True)
         KL += 0.5 * tf.reduce_sum(tf.square(LiLq))  # Trace term
     return KL