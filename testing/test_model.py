from __future__ import print_function
import GPflow
import tensorflow as tf
import numpy as np
import unittest


class TestOptimize(unittest.TestCase):
    def setUp(self):
        tf.reset_default_graph()
        rng = np.random.RandomState(0)
        class Quadratic(GPflow.model.Model):
            def __init__(self):
                GPflow.model.Model.__init__(self)
                self.x = GPflow.param.Param(rng.randn(10))
            def build_likelihood(self):
                return -tf.reduce_sum(tf.square(self.x))
        self.m = Quadratic()

    def test_adam(self):
        o = tf.train.AdamOptimizer()
        self.m.optimize(o, max_iters=5000)
<<<<<<< HEAD
        self.failUnless(self.m.x._array.max() < 1e-2)
=======
        self.failUnless(self.m.x.value.max() < 1e-2)
>>>>>>> 85143fac

    def test_lbfgsb(self):
        self.m.optimize(display=False)
        self.failUnless(self.m.x.value.max() < 1e-6)


class TestNeedsRecompile(unittest.TestCase):
    def setUp(self):
        self.m = GPflow.model.Model()
        self.m.p = GPflow.param.Param(1.0)

    def test_fix(self):
        self.m._compile()
        self.failIf(self.m._needs_recompile)
        self.m.p.fixed = True
        self.failUnless(self.m._needs_recompile)

    def test_replace_param(self):
        self.m._compile()
        self.failIf(self.m._needs_recompile)
        new_p = GPflow.param.Param(3.0)
        self.m.p = new_p
        self.failUnless(self.m._needs_recompile)

    def test_set_prior(self):
        self.m._compile()
        self.failIf(self.m._needs_recompile)
        self.m.p.prior = GPflow.priors.Gaussian(0, 1)
        self.failUnless(self.m._needs_recompile)

    def test_set_transform(self):
        self.m._compile()
        self.failIf(self.m._needs_recompile)
        self.m.p.transform = GPflow.transform.Identity()
        self.failUnless(self.m._needs_recompile)


class KeyboardRaiser:
    """
    This wraps a function and makes it raise a KeyboardInterrupt after some number of calls
    """
    def __init__(self, iters_to_raise, f):
        self.iters_to_raise, self.f = iters_to_raise, f
        self.count = 0
    def __call__(self, *a, **kw):
        self.count += 1
        if self.count >= self.iters_to_raise:
            raise KeyboardInterrupt
        return self.f(*a, **kw)

class TestKeyboardCatching(unittest.TestCase):
    def setUp(self):
        tf.reset_default_graph()
        X = np.random.randn(1000, 3)
        Y = np.random.randn(1000, 3)
        Z = np.random.randn(100, 3)
        self.m = GPflow.sgpr.SGPR(X, Y, Z=Z, kern=GPflow.kernels.RBF(3))

    def test_optimize_np(self):
        x0 = self.m.get_free_state()
        self.m._compile()
        self.m._objective = KeyboardRaiser(15, self.m._objective)
        self.m.optimize(display=0, max_iters=10000, ftol=0, gtol=0)
        x1 = self.m.get_free_state()
        self.failIf(np.allclose(x0, x1))

    def test_optimize_tf(self):
        x0 = self.m.get_free_state()
        callback = KeyboardRaiser(5, lambda x: None)
        o = tf.train.AdamOptimizer()
        self.m.optimize(o, max_iters=15, callback=callback)
        x1 = self.m.get_free_state()
        self.failIf(np.allclose(x0, x1))

class TestLikelihoodAutoflow(unittest.TestCase):
    def setUp(self):
        tf.reset_default_graph()
        X = np.random.randn(1000, 3)
        Y = np.random.randn(1000, 3)
        Z = np.random.randn(100, 3)
        self.m = GPflow.sgpr.SGPR(X, Y, Z=Z, kern=GPflow.kernels.RBF(3))

    def test_lik_and_prior(self):
        l0 = self.m.compute_log_likelihood()
        p0 = self.m.compute_log_prior()
        self.m.kern.variance.prior = GPflow.priors.Gamma(1.4, 1.6)
        l1 = self.m.compute_log_likelihood()
        p1 = self.m.compute_log_prior()

        self.failUnless(p0==0.0)
        self.failIf(p0==p1)
        self.failUnless(l0==l1)




if __name__ == "__main__":
    unittest.main()
<|MERGE_RESOLUTION|>--- conflicted
+++ resolved
@@ -20,11 +20,7 @@
     def test_adam(self):
         o = tf.train.AdamOptimizer()
         self.m.optimize(o, max_iters=5000)
-<<<<<<< HEAD
-        self.failUnless(self.m.x._array.max() < 1e-2)
-=======
         self.failUnless(self.m.x.value.max() < 1e-2)
->>>>>>> 85143fac
 
     def test_lbfgsb(self):
         self.m.optimize(display=False)
