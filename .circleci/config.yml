--- conflicted
+++ resolved
@@ -4,8 +4,9 @@
     - run:
         name: Install GPflow
         command: |
-          pip install -r requirements_tests.txt
-          python setup.py install
+          pip install -U pip
+          pip install -q gast==0.2.2 tf-nightly-2.0-preview==2.0.0.dev20190903 tfp-nightly pytest-random-order
+          pip install -e .
     - run:
         name: Run tests
         command: |
@@ -21,27 +22,27 @@
   unit-test:
     <<: *runtest
     docker:
-      - image: awav/tensorflow:1.14.0
+      - image: awav/tensorflow:2.0-preview
         environment:
           PYTEST_FILTER: not notebooks
 
   notebook-test:
     <<: *runtest
     docker:
-      - image: awav/tensorflow:1.14.0
+      - image: awav/tensorflow:2.0-preview
         environment:
           PYTEST_FILTER: notebooks
 
   example-test:
     <<: *runtest
     docker:
-      - image: awav/tensorflow:1.14.0
+      - image: awav/tensorflow:2.0-preview
         environment:
           PYTEST_FILTER: examples
 
   deploy:
     docker:
-      - image: awav/tensorflow:1.14.0
+      - image: awav/tensorflow:2.0-preview
     steps:
       - checkout
       - run:
@@ -65,7 +66,7 @@
       - run:
           name: Create pip package
           command: |
-            python setup.py bdist sdist
+            python setup.py bdist_wheel sdist
       - run:
           name: Upload to PyPI
           command: |
@@ -83,21 +84,6 @@
           filters:
             tags:
               only: /^v[0-9]+(\.[0-9]+)*/
-<<<<<<< HEAD
-      - example-test:
-          filters:
-            tags:
-              only: /^v[0-9]+(\.[0-9]+)*/
-      - deploy:
-          requires:
-            - unit-test
-            - notebook-test
-          filters:
-            tags:
-              only: /^v[0-9]+(\.[0-9]+)*/
-            branches:
-              ignore: /.*/
-=======
       # - example-test:
       #     filters:
       #       tags:
@@ -110,5 +96,4 @@
       #       tags:
       #         only: /^v[0-9]+(\.[0-9]+)*/
       #       branches:
-      #         ignore: /.*/
->>>>>>> 333ee645
+      #         ignore: /.*/